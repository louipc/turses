--- conflicted
+++ resolved
@@ -1,12 +1,6 @@
-<<<<<<< HEAD
-=======
-Authors
-=======
-
 Code contributors
 -----------------
 
->>>>>>> fb58f49d
 * Nicolas Paris     <http://github.com/Nic0>
 * Alejandro Gómez   <http://github.com/alejandrogomez>
 * Sascha Kruse      <http://github.com/knopwob>
