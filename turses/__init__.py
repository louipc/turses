--- conflicted
+++ resolved
@@ -14,8 +14,4 @@
 __copyright__ = "Copyright 2012 turses contributors"
 __license__ = "GPL3"
 
-<<<<<<< HEAD
-__version__ = "0.0.12"
-=======
-__version__ = "0.0.13"
->>>>>>> e76e661f
+__version__ = "0.0.13"