--- conflicted
+++ resolved
@@ -23,23 +23,14 @@
 
         get_authors_username, 
         get_mentioned_for_reply, 
-<<<<<<< HEAD
-        get_hashtags, 
-        get_mentioned_usernames,
-=======
         get_mentioned_usernames,
         get_hashtags, 
->>>>>>> e76e661f
 
         is_valid_status_text, 
         is_valid_search_text, 
         is_valid_username,
         is_DM
-<<<<<<< HEAD
-        )
-=======
 )
->>>>>>> e76e661f
 
 
 class KeyHandler(object):
@@ -494,24 +485,6 @@
 
     def append_thread_timeline(self):
         status = self.timelines.get_focused_status()
-<<<<<<< HEAD
-        timeline_fetched = partial(self.info_message, 
-                                    _('Thread fetched'))
-        timeline_not_fetched = partial(self.error_message, 
-                                        _('Failed to fetch thread'))
-
-        participants = ' '.join(get_mentioned_usernames(status))
-        name = _('conversation with %s') % participants,
-        if status.is_retweet or not participants:
-            self.error_message(_('Doesn\'t look like a conversation'))
-        else:
-            self.append_timeline(name=name,
-                                 update_function=self.api.get_thread,
-                                 udpate_args=status,
-                                 on_error=timeline_not_fetched,
-                                 on_success=timeline_fetched,)
-=======
-
         timeline_fetched = partial(self.info_message, 
                                    _('Thread fetched'))
         timeline_not_fetched = partial(self.error_message, 
@@ -530,7 +503,6 @@
                                  update_args=status,
                                  on_error=timeline_not_fetched,
                                  on_success=timeline_fetched)
->>>>>>> e76e661f
 
     def update_all_timelines(self):
         for timeline in self.timelines:
