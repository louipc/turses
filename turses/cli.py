# -*- coding: utf-8 -*-

"""
turses.cli
~~~~~~~~~~

This module contains the logic to launch `turses` with a curses interface.
"""

from .utils import parse_arguments
from .config import Configuration
from .controller import CursesController
from .ui.curses import CursesInterface
from .api.backends import TweepyApi


def main():
    try:
<<<<<<< HEAD
        configuration = Configuration(parse_arguments())
        ui = CursesInterface()
        CursesController(palette=configuration.palette, 
                         configuration=configuration, 
                         ui=ui)
=======
        args = parse_arguments()

        configuration = Configuration(args)
        ui = CursesInterface(configuration)

        # start `turses`
        CursesController(palette=palette, 
                         configuration=configuration, 
                         ui=ui,
                         api_backend=TweepyApi)
>>>>>>> 65b54ed2
    except KeyboardInterrupt:
        exit(0)<|MERGE_RESOLUTION|>--- conflicted
+++ resolved
@@ -10,19 +10,13 @@
 from .utils import parse_arguments
 from .config import Configuration
 from .controller import CursesController
+from .constant import palette
 from .ui.curses import CursesInterface
 from .api.backends import TweepyApi
 
 
 def main():
     try:
-<<<<<<< HEAD
-        configuration = Configuration(parse_arguments())
-        ui = CursesInterface()
-        CursesController(palette=configuration.palette, 
-                         configuration=configuration, 
-                         ui=ui)
-=======
         args = parse_arguments()
 
         configuration = Configuration(args)
@@ -33,6 +27,5 @@
                          configuration=configuration, 
                          ui=ui,
                          api_backend=TweepyApi)
->>>>>>> 65b54ed2
     except KeyboardInterrupt:
         exit(0)