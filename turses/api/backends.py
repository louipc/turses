# -*- coding: utf-8 -*-

"""
turses.api.backends
~~~~~~~~~~~~~~~~~~~

This module contains implementations of `turses.api.base.Api` using multiple
API backends.
"""

# `tweepy`
from tweepy import API as BaseTweepyApi
from tweepy import OAuthHandler as TweepyOAuthHandler

from .base import Api
<<<<<<< HEAD
from ..models import User, Status, DirectMessage
from ..utils import timestamp_from_datetime
=======
from ..models import (
        User, 
        Status, 
        DirectMessage, 
        List, 

        get_authors_username,
        get_mentioned_usernames,
)
from ..utils import datetime_from_twitter_datestring
>>>>>>> e76e661f


class TweepyApi(BaseTweepyApi, Api):
    """
    A `Api` implementation using `tweepy` library.
    
        http://github.com/tweepy/tweepy/ 
    """

    def __init__(self, *args, **kwargs):
        Api.__init__(self, *args, **kwargs)
<<<<<<< HEAD

    # conversion to `turses.models`

    def _to_status(self, statuses):
        def to_status(status):
            kwargs = {
                'id': status.id,
                'created_at_in_seconds': timestamp_from_datetime(status.created_at),
                'user': status.user.screen_name,
                'text': status.text,
            }
            return Status(**kwargs)

        if isinstance(statuses, list):
            return [to_status(status) for status in list(statuses)]
        else:
            return to_status(statuses)

    def _to_direct_message(self, dms):
        def to_direct_message(dm):
            return DirectMessage(id=dm.id,
                                 created_at_in_seconds=timestamp_from_datetime(dm.created_at),
                                 sender_screen_name=dm.sender_screen_name,
                                 recipient_screen_name=dm.recipient_screen_name,
                                 text=dm.text)

        if isinstance(dms, list):
            return [to_direct_message(dm) for dm in list(dms)]
        else:
            return to_direct_message(dms)

    # from `turses.api.base.Api`

    def init_api(self):
        oauth_handler = TweepyOAuthHandler(self._consumer_key,
                                           self._consumer_secret)
        oauth_handler.set_access_token(self._access_token_key,
                                       self._access_token_secret)
        self._api = BaseTweepyApi(oauth_handler)

    def verify_credentials(self):
        def to_user(user):
            kwargs = {
                'screen_name': user.screen_name, 
            }
            return User(**kwargs)
        return to_user(self._api.me())
=======

    # conversion to `turses.models`

    def _to_status(self, statuses):
        def to_status(status):
            kwargs = {
                'id': status.id,
                'created_at': status.created_at,
                'user': status.user.screen_name,
                'text': status.text,
            }
            return Status(**kwargs)

        if isinstance(statuses, list):
            return [to_status(status) for status in statuses]
        else:
            return to_status(statuses)

    def _to_direct_message(self, dms):
        def to_direct_message(dm):
            kwargs = {
                'id': dm.id,
                'created_at': dm.created_at,
                'sender_screen_name': dm.sender_screen_name,
                'recipient_screen_name': dm.recipient_screen_name,
                'text': dm.text,
            }
            return DirectMessage(**kwargs)

        if isinstance(dms, list):
            return [to_direct_message(dm) for dm in dms]
        else:
            return to_direct_message(dms)

    def _to_list(self, lists):
        def to_list(l):
            created_at = datetime_from_twitter_datestring(l.created_at)
            if l.mode == u'private':
                private = True
            else:
                private = False

            kwargs = {
                'id': l.id,
                'owner': l.user.screen_name,
                'created_at': created_at,
                'name': l.name,
                'description': l.description,
                'member_count': l.member_count,
                'subscriber_count': l.subscriber_count,
                'private': private,
            }
            return List(**kwargs)

        if isinstance(lists, list):
            return [to_list(l) for l in lists]
        else:
            return to_list(lists)

    # from `turses.api.base.Api`

    def init_api(self):
        oauth_handler = TweepyOAuthHandler(self._consumer_key,
                                           self._consumer_secret)
        oauth_handler.set_access_token(self._access_token_key,
                                       self._access_token_secret)
        self._api = BaseTweepyApi(oauth_handler)

    def verify_credentials(self):
        def to_user(user):
            kwargs = {
                'screen_name': user.screen_name, 
            }
            return User(**kwargs)
        return to_user(self._api.me())

    # timelines
>>>>>>> e76e661f

    def get_home_timeline(self):
        return self._to_status(self._api.home_timeline())

    # TODO: `get_own_timeline`
    def get_user_timeline(self, screen_name):
        return self._to_status(self._api.user_timeline(screen_name))

    def get_mentions(self):
        return self._to_status(self._api.mentions())

    def get_favorites(self):
        return self._to_status(self._api.favorites())

    def get_direct_messages(self):
        dms = self._api.direct_messages()
        dms.extend(self._api.sent_direct_messages())
        return self._to_direct_message(dms)
        
<<<<<<< HEAD
=======
    def get_thread(self, status):
        author = get_authors_username(status)
        mentioned = get_mentioned_usernames(status)
        if author not in mentioned:
            mentioned.append(author)
        
        tweets = []
        for username in mentioned:
            tweets.extend(self.get_user_timeline(username))

        def belongs_to_conversation(status):
            for username in mentioned:
                if username in status.text:
                    return True

        return filter(belongs_to_conversation, tweets)

>>>>>>> e76e661f
    def get_search(self, text):
        # `tweepy.API.search` returns `tweepy.models.SearchResult` objects instead
        # `tweepy.models.Status` so we have to convert them differently
        def to_status(status):
            kwargs = {
                'id': status.id,
<<<<<<< HEAD
                'created_at_in_seconds': timestamp_from_datetime(status.created_at),
=======
                'created_at': status.created_at,
>>>>>>> e76e661f
                'user': status.from_user,
                'text': status.text,
            }
            return Status(**kwargs)

        results = self._api.search(text)
        return [to_status(result) for result in results]

    def update(self, text):
        return self._api.update_status(text)

    def destroy_status(self, status):
        return self._to_status(self._api.destroy_status(status.id))

    def retweet(self, status):
        return self._to_status(self._api.retweet(status.id))

    def direct_message(self, username, text):
        return self._to_direct_message(self._api.send_direct_message(user=username,
                                                                     text=text))
<<<<<<< HEAD

    def destroy_direct_message(self, dm):
        return self._to_direct_message(self._api.destroy_direct_message(dm.id))

=======

    def destroy_direct_message(self, dm):
        return self._to_direct_message(self._api.destroy_direct_message(dm.id))

>>>>>>> e76e661f
    # TODO: convert to `turses.models.User`
    def create_friendship(self, screen_name):
        self._api.create_friendship(screen_name=screen_name)

    def destroy_friendship(self, screen_name):
        self._api.destroy_friendship(screen_name=screen_name)

    def create_favorite(self, status):
        self._to_status(self._api.create_favorite(status.id))

    def destroy_favorite(self, status):
<<<<<<< HEAD
        self._to_status(self._api.destroy_favorite(status.id))
=======
        self._to_status(self._api.destroy_favorite(status.id))

    # list methods

    def get_lists(self, screen_name):
        raise NotImplementedError

    def get_own_lists(self):
        raise NotImplementedError

    def get_list_memberships(self):
        raise NotImplementedError

    def get_list_subscriptions(self):
        raise NotImplementedError

    def get_list_timeline(self, list):
        raise NotImplementedError

    def get_list_members(self, list):
        raise NotImplementedError

    def is_list_member(self, user, list):
        raise NotImplementedError

    def subscribe_to_list(self, list):
        raise NotImplementedError

    def get_list_subscribers(self, list):
        raise NotImplementedError

    def is_list_subscriber(self, user, list):
        raise NotImplementedError
>>>>>>> e76e661f
<|MERGE_RESOLUTION|>--- conflicted
+++ resolved
@@ -13,10 +13,6 @@
 from tweepy import OAuthHandler as TweepyOAuthHandler
 
 from .base import Api
-<<<<<<< HEAD
-from ..models import User, Status, DirectMessage
-from ..utils import timestamp_from_datetime
-=======
 from ..models import (
         User, 
         Status, 
@@ -27,7 +23,6 @@
         get_mentioned_usernames,
 )
 from ..utils import datetime_from_twitter_datestring
->>>>>>> e76e661f
 
 
 class TweepyApi(BaseTweepyApi, Api):
@@ -39,55 +34,6 @@
 
     def __init__(self, *args, **kwargs):
         Api.__init__(self, *args, **kwargs)
-<<<<<<< HEAD
-
-    # conversion to `turses.models`
-
-    def _to_status(self, statuses):
-        def to_status(status):
-            kwargs = {
-                'id': status.id,
-                'created_at_in_seconds': timestamp_from_datetime(status.created_at),
-                'user': status.user.screen_name,
-                'text': status.text,
-            }
-            return Status(**kwargs)
-
-        if isinstance(statuses, list):
-            return [to_status(status) for status in list(statuses)]
-        else:
-            return to_status(statuses)
-
-    def _to_direct_message(self, dms):
-        def to_direct_message(dm):
-            return DirectMessage(id=dm.id,
-                                 created_at_in_seconds=timestamp_from_datetime(dm.created_at),
-                                 sender_screen_name=dm.sender_screen_name,
-                                 recipient_screen_name=dm.recipient_screen_name,
-                                 text=dm.text)
-
-        if isinstance(dms, list):
-            return [to_direct_message(dm) for dm in list(dms)]
-        else:
-            return to_direct_message(dms)
-
-    # from `turses.api.base.Api`
-
-    def init_api(self):
-        oauth_handler = TweepyOAuthHandler(self._consumer_key,
-                                           self._consumer_secret)
-        oauth_handler.set_access_token(self._access_token_key,
-                                       self._access_token_secret)
-        self._api = BaseTweepyApi(oauth_handler)
-
-    def verify_credentials(self):
-        def to_user(user):
-            kwargs = {
-                'screen_name': user.screen_name, 
-            }
-            return User(**kwargs)
-        return to_user(self._api.me())
-=======
 
     # conversion to `turses.models`
 
@@ -165,7 +111,6 @@
         return to_user(self._api.me())
 
     # timelines
->>>>>>> e76e661f
 
     def get_home_timeline(self):
         return self._to_status(self._api.home_timeline())
@@ -185,8 +130,6 @@
         dms.extend(self._api.sent_direct_messages())
         return self._to_direct_message(dms)
         
-<<<<<<< HEAD
-=======
     def get_thread(self, status):
         author = get_authors_username(status)
         mentioned = get_mentioned_usernames(status)
@@ -204,18 +147,13 @@
 
         return filter(belongs_to_conversation, tweets)
 
->>>>>>> e76e661f
     def get_search(self, text):
         # `tweepy.API.search` returns `tweepy.models.SearchResult` objects instead
         # `tweepy.models.Status` so we have to convert them differently
         def to_status(status):
             kwargs = {
                 'id': status.id,
-<<<<<<< HEAD
-                'created_at_in_seconds': timestamp_from_datetime(status.created_at),
-=======
                 'created_at': status.created_at,
->>>>>>> e76e661f
                 'user': status.from_user,
                 'text': status.text,
             }
@@ -236,17 +174,10 @@
     def direct_message(self, username, text):
         return self._to_direct_message(self._api.send_direct_message(user=username,
                                                                      text=text))
-<<<<<<< HEAD
 
     def destroy_direct_message(self, dm):
         return self._to_direct_message(self._api.destroy_direct_message(dm.id))
 
-=======
-
-    def destroy_direct_message(self, dm):
-        return self._to_direct_message(self._api.destroy_direct_message(dm.id))
-
->>>>>>> e76e661f
     # TODO: convert to `turses.models.User`
     def create_friendship(self, screen_name):
         self._api.create_friendship(screen_name=screen_name)
@@ -258,10 +189,7 @@
         self._to_status(self._api.create_favorite(status.id))
 
     def destroy_favorite(self, status):
-<<<<<<< HEAD
         self._to_status(self._api.destroy_favorite(status.id))
-=======
-        self._to_status(self._api.destroy_favorite(status.id))
 
     # list methods
 
@@ -293,5 +221,4 @@
         raise NotImplementedError
 
     def is_list_subscriber(self, user, list):
-        raise NotImplementedError
->>>>>>> e76e661f
+        raise NotImplementedError