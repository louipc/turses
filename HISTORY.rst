<<<<<<< HEAD
=======
0.0.13
------
- thread view

>>>>>>> e76e661f
0.0.12
------
- multiple visible timelines in columns
- fix bug with unicode input
- open URLs in browser

0.0.11
------
- include retweets in home timeline
- fix bug with non-existent method

0.0.10
------
- unread count
- mark all tweets in active timeline as read
- fix (again) a bug with mouse events

0.0.9
-----
- compose tweet with same hashtags as the focused status
- create search timeline with hashtags from focused status

0.0.8
-----
- fix bug: self follow/unfollow
- fix bug: editor signals
- direct messages :)
- persistent timeline cursor

0.0.7
-----
- fix critical bug, missing dependency urwid

0.0.6
-----
- fix bug with mouse events
- relative imports to avoid `ImportError` exceptions

0.0.5
-----
- more colorful defaults
- see your own tweets
- search for a user's tweets

0.0.4
-----
- follow and unfollow
- pluggable UI and API
- associate callbacks to API calls

0.0.3
-----
- bug with non-ascii characters in search solved
- asynchronous API calls
- favorite/unfavorite tweets
- Favorites timeline

0.0.2
-----
- tests with coverage check
- fixed bug with missing dependency in `setup.py`
- decoration for tabs<|MERGE_RESOLUTION|>--- conflicted
+++ resolved
@@ -1,10 +1,7 @@
-<<<<<<< HEAD
-=======
 0.0.13
 ------
 - thread view
 
->>>>>>> e76e661f
 0.0.12
 ------
 - multiple visible timelines in columns
