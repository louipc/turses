turses
======
A Twitter client for the console
--------------------------------

<<<<<<< HEAD
``turses`` is a Twitter client with a sexy curses interface written in Python. It's 
based on `Tyrs`_ by `Nicolas Paris`_.
=======
``turses`` is a Twitter client with a sexy curses interface written in Python. Various
parts of the codebase are borrowed from the `Tyrs`_ project by `Nicolas Paris`_.
>>>>>>> d5dddfe0

.. _`Tyrs`: http://tyrs.nicosphere.net
.. _`Nicolas Paris`: http://github.com/Nic0

The goal of the project is to build a full-featured, lightweight, and extremely 
configurable Twitter client.

Installation
------------

If you downloaded the source code ::

    $ python setup.py install

With ``pip`` ::

    $ pip install turses

or (but `you should consider using pip <http://www.pip-installer.org/en/latest/other-tools.html#pip-compared-to-easy-install>`_):  ::

    $ easy_install turses

Features
--------

- Multiple timelines (buffers)
- Multi-column
- Tweet, Reply, Retweet, Delete tweet
- Follow/Unfollow
- Favorite/Unfavorite
- Direct Messages
- Open URLs in browser
- Thread view
- Unread count
- Search
- View any user's tweets
- Fully customizable
- Multiple accounts

Development
-----------

The code is hosted on a `git repo`_.

.. _`git repo`: http://github.com/alejandrogomez/turses

<<<<<<< HEAD
``turses`` is evolving fast, a list of tasks can be found on 
the on the `issue tracker`_. Feel free to submit issues, feature
requests or participate in ongoing discussions.
=======
``turses`` is evolving fast, a list of tasks can be found on
the on the `issue tracker`_.
>>>>>>> d5dddfe0

.. _`issue tracker`: http://github.com/alejandrogomez/turses/issues

To contribute code:
 1. Create a branch from ``develop``
 2. Commit your changes
 3. Add yourself to ``AUTHORS``
 4. Send a pull request to ``develop``

Any feedback is very much appreciated.

Roadmap
-------

- Documentation
- Lists
- Streaming
- Notifications
- Multiple sessions
- Geo
- Blocking

Screenshots
-----------

A ``turses`` session with multiple columns running on ``urxvt``:

.. image:: http://dialelo.com/img/turses_buffers.png


License
-------

``turses`` is licensed under a GPLv3 license, see LICENSE for details.<|MERGE_RESOLUTION|>--- conflicted
+++ resolved
@@ -3,13 +3,8 @@
 A Twitter client for the console
 --------------------------------
 
-<<<<<<< HEAD
 ``turses`` is a Twitter client with a sexy curses interface written in Python. It's 
 based on `Tyrs`_ by `Nicolas Paris`_.
-=======
-``turses`` is a Twitter client with a sexy curses interface written in Python. Various
-parts of the codebase are borrowed from the `Tyrs`_ project by `Nicolas Paris`_.
->>>>>>> d5dddfe0
 
 .. _`Tyrs`: http://tyrs.nicosphere.net
 .. _`Nicolas Paris`: http://github.com/Nic0
@@ -56,14 +51,9 @@
 
 .. _`git repo`: http://github.com/alejandrogomez/turses
 
-<<<<<<< HEAD
 ``turses`` is evolving fast, a list of tasks can be found on 
 the on the `issue tracker`_. Feel free to submit issues, feature
 requests or participate in ongoing discussions.
-=======
-``turses`` is evolving fast, a list of tasks can be found on
-the on the `issue tracker`_.
->>>>>>> d5dddfe0
 
 .. _`issue tracker`: http://github.com/alejandrogomez/turses/issues
 
