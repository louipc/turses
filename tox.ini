--- conflicted
+++ resolved
@@ -4,11 +4,7 @@
 # and then run "tox" from this directory.
 
 [tox]
-<<<<<<< HEAD
-envlist = py26, py27, py33, py34, py37, pypy, pep8
-=======
-envlist = py33,py34,py37,pypy
->>>>>>> 7cbfc21b
+envlist = py33,py34,py37,pypy,pep8
 
 [testenv]
 passenv = HOME
